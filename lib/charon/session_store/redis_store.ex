--- conflicted
+++ resolved
@@ -50,11 +50,7 @@
     ["GET", session_key]
     |> mod_conf.redix_module.command()
     |> case do
-<<<<<<< HEAD
-      {:ok, nil_or_serialized} -> deserialize(nil_or_serialized, mod_conf, config)
-=======
       {:ok, serialized_or_nil} -> deserialize(serialized_or_nil, mod_conf, config)
->>>>>>> 89115277
       error -> error
     end
   end
@@ -92,17 +88,8 @@
       [@multi, get_set_exp_c, upsert_session_c, upsert_set_c, prune_set_c, @exec]
       |> mod_conf.redix_module.pipeline()
       |> case do
-<<<<<<< HEAD
         {:ok, [_, _, _, _, _, [set_exp, _, _, _]]} when is_integer(set_exp) ->
           if exp > set_exp, do: put_s_exp(set_key, exp_str, mod_conf)
-=======
-        {:ok, [_, _, _, _, _, [prev_max_exp_session, _, _, _]]} ->
-          # prev_max_exp_session had the highest exp *before* this session was upserted
-          # update user session set ttl if there is no other session OR the new session's exp is the highest
-          {prev_exists?, prev_max_exp_str} = parse_zrange_withscores(prev_max_exp_session)
-          prev_max_exp = String.to_integer(prev_max_exp_str)
-          if not prev_exists? or exp > prev_max_exp, do: put_s_exp(set_key, exp_str, mod_conf)
->>>>>>> 89115277
           :ok
 
         error ->
@@ -138,7 +125,6 @@
     [@multi, get_set_exp_c, delete_c, delete_key_c, prune_set_c, max_exp_c, @exec]
     |> mod_conf.redix_module.pipeline()
     |> case do
-<<<<<<< HEAD
       {:ok, [_, _, _, _, _, _, [set_exp, _, _, _, map_exp_session]]} when is_integer(set_exp) ->
         # EXPIRETIME returns -2 if key does not exist
         set_existed? = set_exp > -2
@@ -147,17 +133,6 @@
 
         update_set_exp? = set_existed? and set_exists? and set_exp_str != max_session_exp_str
         if update_set_exp?, do: put_s_exp(set_key, max_session_exp_str, mod_conf)
-=======
-      {:ok, [_, _, _, _, _, _, [pre_max_exp_session, _, _, _, post_max_exp_session]]} ->
-        # pre_max_exp_session had the highest exp *before* this session was deleted
-        {pre_exists?, pre_max_exp_str} = parse_zrange_withscores(pre_max_exp_session)
-        {post_exists?, post_max_exp_str} = parse_zrange_withscores(post_max_exp_session)
-
-        if pre_exists? and post_exists? and post_max_exp_str != pre_max_exp_str do
-          put_s_exp(set_key, post_max_exp_str, mod_conf)
-        end
-
->>>>>>> 89115277
         :ok
 
       error ->
