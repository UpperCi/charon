--- conflicted
+++ resolved
@@ -2,13 +2,8 @@
   use ExUnit.Case
   import ExUnit.CaptureLog
   alias Charon.SessionStore.RedisStore
-<<<<<<< HEAD
   import Charon.{TestUtils, Internal}
-  import Charon.Utils.Crypto
-=======
-  import Charon.{TestUtils, Internal, TestHelpers}
   import Charon.Internal.Crypto
->>>>>>> cb0c3d3b
   alias Charon.{TestRedix, TestConfig}
   import TestRedix, only: [command: 1]
 
